--- conflicted
+++ resolved
@@ -300,7 +300,7 @@
 
     for category in seq_by_barcode.keys():
         fasta_file = Path(path_out + '/fasta') / (category + '.fa')
-        local_io.write_fasta(fasta_file, seq_by_barcode[category], mode='w')
+        local_io.write_fasta(fasta_file, seq_by_barcode[category], append=False)
         df = pd.DataFrame.from_dict(data_by_barcode[category], orient = 'index')
         df.to_csv(str(path_out + '/debarcoded' + '/' + category + '.csv'), header=True, index_label='read_id')
 
@@ -385,7 +385,6 @@
                 cols = line.split('\t')
                 bam_iter = bam_file.fetch(cols[0], int(cols[1]), int(cols[2]))
 
-<<<<<<< HEAD
                 read_count = 0
                 read_seq = []
                 for x in bam_iter:
@@ -395,26 +394,6 @@
                             read_count += 1 #some attempts at adding to meta_data raise an error. If these events should still result in an increase to read_count, move this line outside of the try block
                         except:
                             pass
-=======
-        for category in seq_by_barcode.keys():
-            fasta_file = Path(self.path_fasta) / (category + '.fa')
-            local_io.write_fasta(fasta_file, seq_by_barcode[category], append=False)
-            df = pd.DataFrame.from_dict(data_by_barcode[category], orient = 'index')
-            df.to_csv(str(self.path_debarcoded + '/' + category + '.csv'), header=True, index_label='read_id')
-        
-        for item in Path(self.path_tmp_aligned).glob('*') :
-            if item.is_file():
-                item.unlink()
-            elif item.is_dir():
-                shutil.rmtree(item)
-        
-        print("Saved to disk in: ", time.time()-start_time, " sec")
-        return
-    
-    def SLURM_Minimap2(self, path_minimap2, path_ref, account, mail) :
-        """
-        Calls Minimap2 to map all reads in given path based on a given reference. Saves mapped reads into new folder.
->>>>>>> 6ced575e
 
                 features.append(cols[3])
                 counts_by_feature.append(read_count)
